--- conflicted
+++ resolved
@@ -337,13 +337,11 @@
             blobServer = new BlobServer(configuration, haServices.createBlobStore());
             // 启动
             blobServer.start();
+
             /*********************
              * clouding 注释: 2021/9/6 16:45
              *   心跳服务，用来提供心跳服务
-<<<<<<< HEAD
-=======
              *   心跳间隔：10秒，超时时间：50秒
->>>>>>> 29549f38
              *********************/
             heartbeatServices = createHeartbeatServices(configuration);
             /*********************
